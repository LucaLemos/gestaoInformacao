--- conflicted
+++ resolved
@@ -1,299 +1,294 @@
-import os
-import pandas as pd
-import geopandas as gpd
-import plotly.express as px
-import plotly.graph_objects as go
-from dash import Dash, dcc, html, Input, Output, State, callback_context
-from dash.exceptions import PreventUpdate
-import flask
-
-# Initialize Flask server and Dash app
-server = flask.Flask(__name__)
-app = Dash(__name__, server=server)
-
-# Configure file paths
-BASE_DIR = os.path.dirname(os.path.abspath(__file__))
-
-# Load tree data
-df = pd.read_csv(os.path.join(BASE_DIR, 'arvores-tombadas.csv'), sep=';')
-
-# Load tree census data
-censo_dir = os.path.join(BASE_DIR, "censo-partes")
-censo_files = [f for f in os.listdir(censo_dir) if f.endswith(".geojson")]
-censo_paths = sorted([os.path.join(censo_dir, f) for f in censo_files])
-
-gdf_list = []
-for i, path in enumerate(censo_paths):
-    gdf = gpd.read_file(path)
-    
-    if 'id' in gdf.columns:
-        gdf['id'] = f"{i}_" + gdf['id'].astype(str)
-    elif 'ID' in gdf.columns:
-        gdf['ID'] = f"{i}_" + gdf['ID'].astype(str)
-    else:
-        gdf['id'] = [f"{i}_{x}" for x in range(len(gdf))]
-    
-    gdf = gdf.dropna(axis=1, how='all')
-    
-    if not gdf.empty:
-        gdf_list.append(gdf)
-
-if gdf_list:
-    gdf_censo = pd.concat(gdf_list, ignore_index=True)
-    gdf_censo = gdf_censo.to_crs(epsg=4326)
-    gdf_censo["longitude"] = gdf_censo.geometry.x
-    gdf_censo["latitude"] = gdf_censo.geometry.y
-else:
-    gdf_censo = gpd.GeoDataFrame(columns=['nome_popul', 'geometry'], geometry='geometry')
-    gdf_censo = gdf_censo.to_crs(epsg=4326)
-    gdf_censo["longitude"] = []
-    gdf_censo["latitude"] = []
-
-# Load conservation units
-gdf_ucn = gpd.read_file(os.path.join(BASE_DIR, 'unidadesconservacaonatureza-ucn.geojson'))
-gdf_ucn = gdf_ucn.to_crs(epsg=4326)
-gdf_ucn['geometry'] = gdf_ucn['geometry'].simplify(0.001)
-
-# Process species data
-especies_tombadas = df['nome_popular'].dropna().unique().tolist()
-especies_censo = gdf_censo['nome_popul'].dropna().unique().tolist()
-
-unique_species = set()
-species_list = []
-for especie in especies_tombadas + especies_censo:
-    lower_especie = especie.lower()
-    if lower_especie not in unique_species:
-        unique_species.add(lower_especie)
-        species_list.append(especie)
-
-lista_especies = sorted(species_list, key=lambda x: x.lower())
-especies_options = []
-for especie in lista_especies:
-    is_tombada = especie in especies_tombadas
-    label = f"{especie} 🌳" if is_tombada else especie
-    especies_options.append({'label': label, 'value': especie})
-
-# Map configuration
-choropleth_ucn_trace = go.Choroplethmapbox(
-    geojson=gdf_ucn.__geo_interface__,
-    locations=gdf_ucn.index,
-    z=[1] * len(gdf_ucn),
-    colorscale=[[0, 'rgba(34, 139, 34, 0.15)'], [1, 'rgba(34, 139, 34, 0.15)']],
-    showscale=False,
-    name="Áreas de Conservação",
-    hovertext=gdf_ucn['CDZONA_NOME'],
-    hoverinfo='text',
-    marker_line_width=1.2,
-    marker_line_color='rgba(10, 80, 10, 0.8)',
-    visible=True,
-    legendgroup="conservation",
-    showlegend=True
-)
-
-map_layout = go.Layout(
-    mapbox_style="open-street-map",
-    mapbox_zoom=11,
-    mapbox_center={"lat": -8.05, "lon": -34.9},
-    height=700,
-    margin={"r": 0, "t": 0, "l": 0, "b": 0},
-    legend=dict(
-        title="Legenda:",
-        yanchor="top",
-        y=0.99,
-        xanchor="left",
-        x=0.01,
-        bgcolor='rgba(255, 255, 255, 0.7)',
-        font=dict(size=12)
-    ),
-    hovermode='closest'
-)
-
-initial_map_figure = go.Figure(
-    data=[choropleth_ucn_trace],
-    layout=map_layout
-)
-
-# Charts
-species_counts = df['nome_popular'].value_counts().reset_index()
-species_counts.columns = ['nome_popular', 'count']
-barras = px.bar(
-    species_counts,
-    x='nome_popular',
-    y='count',
-    labels={'nome_popular': 'Espécie', 'count': 'Frequência'},
-    title="📊 Espécies Mais Frequentes"
-)
-
-pizza = px.pie(
-    df,
-    names='familia',
-    title="🧬 Distribuição por Família",
-    hole=0.4
-)
-
-# App layout
-app.layout = html.Div(children=[
-    html.Header("🌳 Dashboard de Arborização Urbana - Recife", className="header"),
-    html.Div([
-        html.Div([
-            html.H3("🗺️ Mapa Integrado: Árvores Tombadas, Censo Arbóreo e Áreas de Conservação"),
-            html.Div([
-                html.Button('Mostrar/Ocultar Áreas de Conservação', id='toggle-ucn-button', style={'marginRight': '20px'}),
-                html.Button('Marcar Todas', id='select-all-button', style={'marginRight': '10px'}),
-                html.Button('Desmarcar Todas', id='deselect-all-button', style={'marginRight': '20px'}),
-                dcc.Input(
-                    id='filtro-nome-arvore',
-                    type='text',
-                    placeholder='Buscar por nome popular...',
-                    debounce=True,
-                    style={'width': '300px'}
-                )
-            ], style={'display': 'flex', 'alignItems': 'center', 'marginBottom': '10px', 'marginLeft': '10px'}),
-            dcc.Graph(id='mapa-integrado-graph', figure=initial_map_figure)
-        ], className="card", style={'width': '75%', 'padding': '10px'}),
-        html.Div([
-            html.H4("🌳 Filtrar por Espécies"),
-            dcc.Checklist(
-                id='filtro-especie',
-                options=especies_options,
-                value=[],
-                inputStyle={"margin-right": "5px"},
-                style={'height': '700px', 'overflowY': 'auto'}
-            )
-        ], className="card", style={'width': '25%', 'padding': '10px'}),
-    ], style={'display': 'flex'}),
-    html.Div([
-        html.Div([
-            html.H3("📊 Espécies Mais Frequentes"),
-            dcc.Graph(figure=barras)
-        ], className="card"),
-        html.Div([
-            html.H3("🧬 Distribuição por Família"),
-            dcc.Graph(figure=pizza)
-        ], className="card")
-    ], className="content"),
-    html.Footer("© 2025 - Desenvolvido por Seu Nome • Dados: Prefeitura do Recife", className="footer")
-])
-
-# Callbacks
-@app.callback(
-    Output('mapa-integrado-graph', 'figure'),
-    Output('filtro-especie', 'value'),
-    [
-        Input('filtro-nome-arvore', 'value'),
-        Input('filtro-especie', 'value'),
-        Input('toggle-ucn-button', 'n_clicks'),
-        Input('select-all-button', 'n_clicks'),
-        Input('deselect-all-button', 'n_clicks')
-    ],
-    [State('mapa-integrado-graph', 'figure'),
-     State('filtro-especie', 'options')]
-)
-def update_mapa_camadas(search_term, selected_species, ucn_clicks, select_all, deselect_all, current_figure, species_options):
-    ctx = callback_context
-    if not ctx.triggered:
-        raise PreventUpdate
-
-    trigger_id = ctx.triggered[0]['prop_id'].split('.')[0]
-
-    if trigger_id == 'toggle-ucn-button':
-        current_figure['data'][0]['visible'] = not current_figure['data'][0]['visible']
-        return current_figure, selected_species
-
-    if trigger_id == 'select-all-button':
-        selected_species = [option['value'] for option in species_options]
-    elif trigger_id == 'deselect-all-button':
-        selected_species = []
-
-    ucn_visible = current_figure['data'][0]['visible']
-    active_traces = []
-
-    active_traces.append(go.Choroplethmapbox(
-        geojson=gdf_ucn.__geo_interface__,
-        locations=gdf_ucn.index,
-        z=[1] * len(gdf_ucn),
-        colorscale=[[0, 'rgba(34, 139, 34, 0.15)'], [1, 'rgba(34, 139, 34, 0.15)']],
-        showscale=False,
-        name="Áreas de Conservação",
-        hovertext=gdf_ucn['CDZONA_NOME'],
-        hoverinfo='text',
-        marker_line_width=1.2,
-        marker_line_color='rgba(10, 80, 10, 0.8)',
-        visible=ucn_visible,
-        legendgroup="conservation",
-        showlegend=True
-    ))
-
-    if selected_species:
-        df_tombadas_filtrado = df.copy()
-        gdf_censo_filtrado = gdf_censo.copy()
-
-        if search_term and search_term.strip() != "":
-            st = search_term.strip().lower()
-            df_tombadas_filtrado = df_tombadas_filtrado[
-                df_tombadas_filtrado['nome_popular'].str.lower().str.contains(st, na=False)
-            ]
-            gdf_censo_filtrado = gdf_censo_filtrado[
-                gdf_censo_filtrado['nome_popul'].str.lower().str.contains(st, na=False)
-            ]
-
-        df_tombadas_filtrado = df_tombadas_filtrado[
-            df_tombadas_filtrado['nome_popular'].isin(selected_species)
-        ]
-        gdf_censo_filtrado = gdf_censo_filtrado[
-            gdf_censo_filtrado['nome_popul'].isin(selected_species)
-        ]
-
-        if not gdf_censo_filtrado.empty:
-            active_traces.append(go.Scattermapbox(
-                lat=gdf_censo_filtrado['latitude'],
-                lon=gdf_censo_filtrado['longitude'],
-                mode='markers',
-                marker=go.scattermapbox.Marker(
-                    size=7,
-                    color='blue'
-                ),
-                name="Censo Arbóreo",
-                text=gdf_censo_filtrado['nome_popul'],
-                hoverinfo='text',
-                legendgroup="censo"
-            ))
-
-        if not df_tombadas_filtrado.empty:
-            active_traces.append(go.Scattermapbox(
-                lat=df_tombadas_filtrado['latitude'],
-                lon=df_tombadas_filtrado['longitude'],
-                mode='markers',
-                marker=go.scattermapbox.Marker(
-                    size=9,
-                    color='darkgreen'
-                ),
-                name="Árvores Tombadas",
-                text=df_tombadas_filtrado['nome_popular'],
-                hoverinfo='text',
-                legendgroup="tombadas"
-            ))
-
-    new_fig = go.Figure(
-        data=active_traces,
-        layout=map_layout
-    )
-    new_fig.update_layout(
-        legend=dict(
-            itemsizing='constant',
-            traceorder='normal'
-        )
-    )
-
-    return new_fig, selected_species
-
-def create_app():
-    return server
-
-if __name__ == '__main__':
-<<<<<<< HEAD
-    app.run(debug=True, port=8050) 
-=======
-    app.run(host='0.0.0.0', port=int(os.environ.get("PORT", 8050)))
-
->>>>>>> 45f84223
+import os
+import pandas as pd
+import geopandas as gpd
+import plotly.express as px
+import plotly.graph_objects as go
+from dash import Dash, dcc, html, Input, Output, State, callback_context
+from dash.exceptions import PreventUpdate
+import flask
+
+# Initialize Flask server and Dash app
+server = flask.Flask(__name__)
+app = Dash(__name__, server=server)
+
+# Configure file paths
+BASE_DIR = os.path.dirname(os.path.abspath(__file__))
+
+# Load tree data
+df = pd.read_csv(os.path.join(BASE_DIR, 'arvores-tombadas.csv'), sep=';')
+
+# Load tree census data
+censo_dir = os.path.join(BASE_DIR, "censo-partes")
+censo_files = [f for f in os.listdir(censo_dir) if f.endswith(".geojson")]
+censo_paths = sorted([os.path.join(censo_dir, f) for f in censo_files])
+
+gdf_list = []
+for i, path in enumerate(censo_paths):
+    gdf = gpd.read_file(path)
+    
+    if 'id' in gdf.columns:
+        gdf['id'] = f"{i}_" + gdf['id'].astype(str)
+    elif 'ID' in gdf.columns:
+        gdf['ID'] = f"{i}_" + gdf['ID'].astype(str)
+    else:
+        gdf['id'] = [f"{i}_{x}" for x in range(len(gdf))]
+    
+    gdf = gdf.dropna(axis=1, how='all')
+    
+    if not gdf.empty:
+        gdf_list.append(gdf)
+
+if gdf_list:
+    gdf_censo = pd.concat(gdf_list, ignore_index=True)
+    gdf_censo = gdf_censo.to_crs(epsg=4326)
+    gdf_censo["longitude"] = gdf_censo.geometry.x
+    gdf_censo["latitude"] = gdf_censo.geometry.y
+else:
+    gdf_censo = gpd.GeoDataFrame(columns=['nome_popul', 'geometry'], geometry='geometry')
+    gdf_censo = gdf_censo.to_crs(epsg=4326)
+    gdf_censo["longitude"] = []
+    gdf_censo["latitude"] = []
+
+# Load conservation units
+gdf_ucn = gpd.read_file(os.path.join(BASE_DIR, 'unidadesconservacaonatureza-ucn.geojson'))
+gdf_ucn = gdf_ucn.to_crs(epsg=4326)
+gdf_ucn['geometry'] = gdf_ucn['geometry'].simplify(0.001)
+
+# Process species data
+especies_tombadas = df['nome_popular'].dropna().unique().tolist()
+especies_censo = gdf_censo['nome_popul'].dropna().unique().tolist()
+
+unique_species = set()
+species_list = []
+for especie in especies_tombadas + especies_censo:
+    lower_especie = especie.lower()
+    if lower_especie not in unique_species:
+        unique_species.add(lower_especie)
+        species_list.append(especie)
+
+lista_especies = sorted(species_list, key=lambda x: x.lower())
+especies_options = []
+for especie in lista_especies:
+    is_tombada = especie in especies_tombadas
+    label = f"{especie} 🌳" if is_tombada else especie
+    especies_options.append({'label': label, 'value': especie})
+
+# Map configuration
+choropleth_ucn_trace = go.Choroplethmapbox(
+    geojson=gdf_ucn.__geo_interface__,
+    locations=gdf_ucn.index,
+    z=[1] * len(gdf_ucn),
+    colorscale=[[0, 'rgba(34, 139, 34, 0.15)'], [1, 'rgba(34, 139, 34, 0.15)']],
+    showscale=False,
+    name="Áreas de Conservação",
+    hovertext=gdf_ucn['CDZONA_NOME'],
+    hoverinfo='text',
+    marker_line_width=1.2,
+    marker_line_color='rgba(10, 80, 10, 0.8)',
+    visible=True,
+    legendgroup="conservation",
+    showlegend=True
+)
+
+map_layout = go.Layout(
+    mapbox_style="open-street-map",
+    mapbox_zoom=11,
+    mapbox_center={"lat": -8.05, "lon": -34.9},
+    height=700,
+    margin={"r": 0, "t": 0, "l": 0, "b": 0},
+    legend=dict(
+        title="Legenda:",
+        yanchor="top",
+        y=0.99,
+        xanchor="left",
+        x=0.01,
+        bgcolor='rgba(255, 255, 255, 0.7)',
+        font=dict(size=12)
+    ),
+    hovermode='closest'
+)
+
+initial_map_figure = go.Figure(
+    data=[choropleth_ucn_trace],
+    layout=map_layout
+)
+
+# Charts
+species_counts = df['nome_popular'].value_counts().reset_index()
+species_counts.columns = ['nome_popular', 'count']
+barras = px.bar(
+    species_counts,
+    x='nome_popular',
+    y='count',
+    labels={'nome_popular': 'Espécie', 'count': 'Frequência'},
+    title="📊 Espécies Mais Frequentes"
+)
+
+pizza = px.pie(
+    df,
+    names='familia',
+    title="🧬 Distribuição por Família",
+    hole=0.4
+)
+
+# App layout
+app.layout = html.Div(children=[
+    html.Header("🌳 Dashboard de Arborização Urbana - Recife", className="header"),
+    html.Div([
+        html.Div([
+            html.H3("🗺️ Mapa Integrado: Árvores Tombadas, Censo Arbóreo e Áreas de Conservação"),
+            html.Div([
+                html.Button('Mostrar/Ocultar Áreas de Conservação', id='toggle-ucn-button', style={'marginRight': '20px'}),
+                html.Button('Marcar Todas', id='select-all-button', style={'marginRight': '10px'}),
+                html.Button('Desmarcar Todas', id='deselect-all-button', style={'marginRight': '20px'}),
+                dcc.Input(
+                    id='filtro-nome-arvore',
+                    type='text',
+                    placeholder='Buscar por nome popular...',
+                    debounce=True,
+                    style={'width': '300px'}
+                )
+            ], style={'display': 'flex', 'alignItems': 'center', 'marginBottom': '10px', 'marginLeft': '10px'}),
+            dcc.Graph(id='mapa-integrado-graph', figure=initial_map_figure)
+        ], className="card", style={'width': '75%', 'padding': '10px'}),
+        html.Div([
+            html.H4("🌳 Filtrar por Espécies"),
+            dcc.Checklist(
+                id='filtro-especie',
+                options=especies_options,
+                value=[],
+                inputStyle={"margin-right": "5px"},
+                style={'height': '700px', 'overflowY': 'auto'}
+            )
+        ], className="card", style={'width': '25%', 'padding': '10px'}),
+    ], style={'display': 'flex'}),
+    html.Div([
+        html.Div([
+            html.H3("📊 Espécies Mais Frequentes"),
+            dcc.Graph(figure=barras)
+        ], className="card"),
+        html.Div([
+            html.H3("🧬 Distribuição por Família"),
+            dcc.Graph(figure=pizza)
+        ], className="card")
+    ], className="content"),
+    html.Footer("© 2025 - Desenvolvido por Seu Nome • Dados: Prefeitura do Recife", className="footer")
+])
+
+# Callbacks
+@app.callback(
+    Output('mapa-integrado-graph', 'figure'),
+    Output('filtro-especie', 'value'),
+    [
+        Input('filtro-nome-arvore', 'value'),
+        Input('filtro-especie', 'value'),
+        Input('toggle-ucn-button', 'n_clicks'),
+        Input('select-all-button', 'n_clicks'),
+        Input('deselect-all-button', 'n_clicks')
+    ],
+    [State('mapa-integrado-graph', 'figure'),
+     State('filtro-especie', 'options')]
+)
+def update_mapa_camadas(search_term, selected_species, ucn_clicks, select_all, deselect_all, current_figure, species_options):
+    ctx = callback_context
+    if not ctx.triggered:
+        raise PreventUpdate
+
+    trigger_id = ctx.triggered[0]['prop_id'].split('.')[0]
+
+    if trigger_id == 'toggle-ucn-button':
+        current_figure['data'][0]['visible'] = not current_figure['data'][0]['visible']
+        return current_figure, selected_species
+
+    if trigger_id == 'select-all-button':
+        selected_species = [option['value'] for option in species_options]
+    elif trigger_id == 'deselect-all-button':
+        selected_species = []
+
+    ucn_visible = current_figure['data'][0]['visible']
+    active_traces = []
+
+    active_traces.append(go.Choroplethmapbox(
+        geojson=gdf_ucn.__geo_interface__,
+        locations=gdf_ucn.index,
+        z=[1] * len(gdf_ucn),
+        colorscale=[[0, 'rgba(34, 139, 34, 0.15)'], [1, 'rgba(34, 139, 34, 0.15)']],
+        showscale=False,
+        name="Áreas de Conservação",
+        hovertext=gdf_ucn['CDZONA_NOME'],
+        hoverinfo='text',
+        marker_line_width=1.2,
+        marker_line_color='rgba(10, 80, 10, 0.8)',
+        visible=ucn_visible,
+        legendgroup="conservation",
+        showlegend=True
+    ))
+
+    if selected_species:
+        df_tombadas_filtrado = df.copy()
+        gdf_censo_filtrado = gdf_censo.copy()
+
+        if search_term and search_term.strip() != "":
+            st = search_term.strip().lower()
+            df_tombadas_filtrado = df_tombadas_filtrado[
+                df_tombadas_filtrado['nome_popular'].str.lower().str.contains(st, na=False)
+            ]
+            gdf_censo_filtrado = gdf_censo_filtrado[
+                gdf_censo_filtrado['nome_popul'].str.lower().str.contains(st, na=False)
+            ]
+
+        df_tombadas_filtrado = df_tombadas_filtrado[
+            df_tombadas_filtrado['nome_popular'].isin(selected_species)
+        ]
+        gdf_censo_filtrado = gdf_censo_filtrado[
+            gdf_censo_filtrado['nome_popul'].isin(selected_species)
+        ]
+
+        if not gdf_censo_filtrado.empty:
+            active_traces.append(go.Scattermapbox(
+                lat=gdf_censo_filtrado['latitude'],
+                lon=gdf_censo_filtrado['longitude'],
+                mode='markers',
+                marker=go.scattermapbox.Marker(
+                    size=7,
+                    color='blue'
+                ),
+                name="Censo Arbóreo",
+                text=gdf_censo_filtrado['nome_popul'],
+                hoverinfo='text',
+                legendgroup="censo"
+            ))
+
+        if not df_tombadas_filtrado.empty:
+            active_traces.append(go.Scattermapbox(
+                lat=df_tombadas_filtrado['latitude'],
+                lon=df_tombadas_filtrado['longitude'],
+                mode='markers',
+                marker=go.scattermapbox.Marker(
+                    size=9,
+                    color='darkgreen'
+                ),
+                name="Árvores Tombadas",
+                text=df_tombadas_filtrado['nome_popular'],
+                hoverinfo='text',
+                legendgroup="tombadas"
+            ))
+
+    new_fig = go.Figure(
+        data=active_traces,
+        layout=map_layout
+    )
+    new_fig.update_layout(
+        legend=dict(
+            itemsizing='constant',
+            traceorder='normal'
+        )
+    )
+
+    return new_fig, selected_species
+
+def create_app():
+    return server
+
+if __name__ == '__main__':
+    app.run(host='0.0.0.0', port=int(os.environ.get("PORT", 8050)))